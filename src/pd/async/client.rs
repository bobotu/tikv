// Copyright 2017 PingCAP, Inc.
//
// Licensed under the Apache License, Version 2.0 (the "License");
// you may not use this file except in compliance with the License.
// You may obtain a copy of the License at
//
//     http://www.apache.org/licenses/LICENSE-2.0
//
// Unless required by applicable law or agreed to in writing, software
// distributed under the License is distributed on an "AS IS" BASIS,
// See the License for the specific language governing permissions and
// limitations under the License.

use std::fmt;
<<<<<<< HEAD
use std::time::Duration;
use std::thread;
use std::collections::HashSet;

use grpc;
use grpc::error::GrpcError;
use grpc::futures_grpc::GrpcFutureSend;
use url::Url;
use rand::{self, Rng};
=======

>>>>>>> 6154a2d6
use protobuf::RepeatedField;
use futures::{Future, Stream};

use kvproto::metapb;
use kvproto::pdpb::{self, Member};
use kvproto::pdpb_grpc::{PDAsync, PDAsyncClient};

<<<<<<< HEAD
use super::super::{PdFuture, PdStream};
use super::super::{Result, Error, PdClient, RegionHeartbeat};
use super::super::metrics::*;

use super::util::LeaderClient;
=======
use super::super::PdFuture;
use super::super::{Result, Error, PdClient};
use super::util::{validate_endpoints, sync_request, check_resp_header, LeaderClient};
>>>>>>> 6154a2d6

pub struct RpcClient {
    cluster_id: u64,
    leader_client: LeaderClient,
}

impl RpcClient {
    pub fn new(endpoints: &str) -> Result<RpcClient> {
        let endpoints: Vec<_> = endpoints.split(',')
            .map(|s| if !s.starts_with("http://") {
                format!("http://{}", s)
            } else {
                s.to_owned()
            })
            .collect();

        let (client, members) = try!(validate_endpoints(&endpoints));

        Ok(RpcClient {
            cluster_id: members.get_header().get_cluster_id(),
            leader_client: LeaderClient::new(client, members),
        })
    }

    fn header(&self) -> pdpb::RequestHeader {
        let mut header = pdpb::RequestHeader::new();
        header.set_cluster_id(self.cluster_id);
        header
    }

    // For tests
    pub fn get_leader(&self) -> Member {
        self.leader_client.get_leader()
    }
}

impl fmt::Debug for RpcClient {
    fn fmt(&self, fmt: &mut fmt::Formatter) -> fmt::Result {
        write!(fmt,
               "PD gRPC Client connects to cluster {:?}",
               self.cluster_id)
    }
}

const LEADER_CHANGE_RETRY: usize = 10;

impl PdClient for RpcClient {
    fn get_cluster_id(&self) -> Result<u64> {
        Ok(self.cluster_id)
    }

    fn bootstrap_cluster(&self, stores: metapb::Store, region: metapb::Region) -> Result<()> {
        let mut req = pdpb::BootstrapRequest::new();
        req.set_header(self.header());
        req.set_store(stores);
        req.set_region(region);

        let resp = try!(sync_request(&self.leader_client,
                                     LEADER_CHANGE_RETRY,
                                     |client| client.Bootstrap(req.clone())));
        try!(check_resp_header(resp.get_header()));
        Ok(())
    }

    fn is_cluster_bootstrapped(&self) -> Result<bool> {
        let mut req = pdpb::IsBootstrappedRequest::new();
        req.set_header(self.header());

        let resp = try!(sync_request(&self.leader_client,
                                     LEADER_CHANGE_RETRY,
                                     |client| client.IsBootstrapped(req.clone())));
        try!(check_resp_header(resp.get_header()));

        Ok(resp.get_bootstrapped())
    }

    fn alloc_id(&self) -> Result<u64> {
        let mut req = pdpb::AllocIDRequest::new();
        req.set_header(self.header());

        let resp = try!(sync_request(&self.leader_client,
                                     LEADER_CHANGE_RETRY,
                                     |client| client.AllocID(req.clone())));
        try!(check_resp_header(resp.get_header()));

        Ok(resp.get_id())
    }

    fn put_store(&self, store: metapb::Store) -> Result<()> {
        let mut req = pdpb::PutStoreRequest::new();
        req.set_header(self.header());
        req.set_store(store);

        let resp = try!(sync_request(&self.leader_client,
                                     LEADER_CHANGE_RETRY,
                                     |client| client.PutStore(req.clone())));
        try!(check_resp_header(resp.get_header()));

        Ok(())
    }

    fn get_store(&self, store_id: u64) -> Result<metapb::Store> {
        let mut req = pdpb::GetStoreRequest::new();
        req.set_header(self.header());
        req.set_store_id(store_id);

        let mut resp = try!(sync_request(&self.leader_client,
                                         LEADER_CHANGE_RETRY,
                                         |client| client.GetStore(req.clone())));
        try!(check_resp_header(resp.get_header()));

        Ok(resp.take_store())
    }

    fn get_cluster_config(&self) -> Result<metapb::Cluster> {
        let mut req = pdpb::GetClusterConfigRequest::new();
        req.set_header(self.header());

        let mut resp = try!(sync_request(&self.leader_client,
                                         LEADER_CHANGE_RETRY,
                                         |client| client.GetClusterConfig(req.clone())));
        try!(check_resp_header(resp.get_header()));

        Ok(resp.take_cluster())
    }

    fn get_region(&self, key: &[u8]) -> Result<metapb::Region> {
        let mut req = pdpb::GetRegionRequest::new();
        req.set_header(self.header());
        req.set_region_key(key.to_vec());

        let mut resp = try!(sync_request(&self.leader_client,
                                         LEADER_CHANGE_RETRY,
                                         |client| client.GetRegion(req.clone())));
        try!(check_resp_header(resp.get_header()));

        Ok(resp.take_region())
    }

    fn get_region_by_id(&self, region_id: u64) -> PdFuture<Option<metapb::Region>> {
        let mut req = pdpb::GetRegionByIDRequest::new();
        req.set_header(self.header());
        req.set_region_id(region_id);

        let executor = |client: &PDAsyncClient, req: pdpb::GetRegionByIDRequest| {
            client.GetRegionByID(req)
                .map_err(Error::Grpc)
                .and_then(|mut resp| {
                    try!(check_resp_header(resp.get_header()));
                    if resp.has_region() {
                        Ok(Some(resp.take_region()))
                    } else {
                        Ok(None)
                    }
                })
                .boxed()
        };

        self.leader_client
            .request(req, executor, LEADER_CHANGE_RETRY)
            .execute()
    }

    fn region_heartbeat<S, E>(&self, req_stream: S) -> PdStream<pdpb::RegionHeartbeatResponse>
        where S: Stream<Item = Option<RegionHeartbeat>, Error = E> + Send + 'static,
              E: Send + 'static
    {
        let f = req_stream.take_while(|t| Ok(t.is_some()))
            .map(|hb| {
                let hb = hb.unwrap();
                let mut req = pdpb::RegionHeartbeatRequest::new();
                // FIXME: do we need headers here?
                // req.set_header(self.header());
                req.set_region(hb.region);
                req.set_leader(hb.leader);
                req.set_down_peers(RepeatedField::from_vec(hb.down_peers));
                req.set_pending_peers(RepeatedField::from_vec(hb.pending_peers));
                req.set_bytes_written(hb.written_bytes);
                req
            })
            .map_err(|_| GrpcError::Other("client stream error"))
            .boxed();

        // TODO: re-establish stream after the previous connected PD failed.
        self.leader_client
            .inner
            .rl()
            .client
            .RegionHeartbeat(f)
            .map_err(Error::Grpc)
            .and_then(|resp| {
                // TODO: remove check.
                try!(check_resp_header(resp.get_header()));
                Ok(resp)
            })
            .boxed()
    }

    fn ask_split(&self, region: metapb::Region) -> PdFuture<pdpb::AskSplitResponse> {
        let mut req = pdpb::AskSplitRequest::new();
        req.set_header(self.header());
        req.set_region(region);

        let executor = |client: &PDAsyncClient, req: pdpb::AskSplitRequest| {
            client.AskSplit(req)
                .map_err(Error::Grpc)
                .and_then(|resp| {
                    try!(check_resp_header(resp.get_header()));
                    Ok(resp)
                })
                .boxed()
        };

        self.leader_client
            .request(req, executor, LEADER_CHANGE_RETRY)
            .execute()
    }

    fn store_heartbeat(&self, stats: pdpb::StoreStats) -> PdFuture<()> {
        let mut req = pdpb::StoreHeartbeatRequest::new();
        req.set_header(self.header());
        req.set_stats(stats);

        let executor = |client: &PDAsyncClient, req: pdpb::StoreHeartbeatRequest| {
            client.StoreHeartbeat(req)
                .map_err(Error::Grpc)
                .and_then(|resp| {
                    try!(check_resp_header(resp.get_header()));
                    Ok(())
                })
                .boxed()
        };

        self.leader_client
            .request(req, executor, LEADER_CHANGE_RETRY)
            .execute()
    }

    fn report_split(&self, left: metapb::Region, right: metapb::Region) -> PdFuture<()> {
        let mut req = pdpb::ReportSplitRequest::new();
        req.set_header(self.header());
        req.set_left(left);
        req.set_right(right);

        let executor = |client: &PDAsyncClient, req: pdpb::ReportSplitRequest| {
            client.ReportSplit(req)
                .map_err(Error::Grpc)
                .and_then(|resp| {
                    try!(check_resp_header(resp.get_header()));
                    Ok(())
                })
                .boxed()
        };

        self.leader_client
            .request(req, executor, LEADER_CHANGE_RETRY)
            .execute()
    }
}<|MERGE_RESOLUTION|>--- conflicted
+++ resolved
@@ -12,37 +12,20 @@
 // limitations under the License.
 
 use std::fmt;
-<<<<<<< HEAD
-use std::time::Duration;
-use std::thread;
-use std::collections::HashSet;
-
-use grpc;
+
+use protobuf::RepeatedField;
 use grpc::error::GrpcError;
-use grpc::futures_grpc::GrpcFutureSend;
-use url::Url;
-use rand::{self, Rng};
-=======
-
->>>>>>> 6154a2d6
-use protobuf::RepeatedField;
 use futures::{Future, Stream};
 
 use kvproto::metapb;
 use kvproto::pdpb::{self, Member};
 use kvproto::pdpb_grpc::{PDAsync, PDAsyncClient};
 
-<<<<<<< HEAD
+use util::HandyRwLock;
+
 use super::super::{PdFuture, PdStream};
 use super::super::{Result, Error, PdClient, RegionHeartbeat};
-use super::super::metrics::*;
-
-use super::util::LeaderClient;
-=======
-use super::super::PdFuture;
-use super::super::{Result, Error, PdClient};
 use super::util::{validate_endpoints, sync_request, check_resp_header, LeaderClient};
->>>>>>> 6154a2d6
 
 pub struct RpcClient {
     cluster_id: u64,

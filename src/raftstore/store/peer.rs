// Copyright 2016 PingCAP, Inc.
//
// Licensed under the Apache License, Version 2.0 (the "License");
// you may not use this file except in compliance with the License.
// You may obtain a copy of the License at
//
//     http://www.apache.org/licenses/LICENSE-2.0
//
// Unless required by applicable law or agreed to in writing, software
// distributed under the License is distributed on an "AS IS" BASIS,
// See the License for the specific language governing permissions and
// limitations under the License.

use std::sync::Arc;
use std::rc::Rc;
use std::cell::RefCell;
use std::collections::{HashMap, HashSet, VecDeque};
use std::vec::Vec;
use std::default::Default;
use std::time::{Instant, Duration};
use time::{Timespec, Duration as TimeDuration};

use rocksdb::{DB, WriteBatch};
use protobuf::Message;
use uuid::Uuid;

use kvproto::metapb;
use kvproto::eraftpb::{self, ConfChangeType, MessageType};
use kvproto::raft_cmdpb::{RaftCmdRequest, RaftCmdResponse, ChangePeerRequest, CmdType,
                          AdminCmdType, AdminResponse, TransferLeaderRequest,
                          TransferLeaderResponse};
use kvproto::raft_serverpb::{RaftMessage, PeerState};
use kvproto::pdpb::PeerStats;
use raft::{self, RawNode, StateRole, SnapshotStatus, Ready, ProgressState, Progress, INVALID_INDEX};
use raftstore::{Result, Error};
use raftstore::coprocessor::CoprocessorHost;
use raftstore::coprocessor::split_observer::SplitObserver;
use util::clocktime;
use util::worker::Worker;
use raftstore::store::worker::ApplyTask;
use pd::INVALID_ID;
use super::store::Store;
use super::peer_storage::{PeerStorage, ApplySnapResult, write_peer_state, InvokeContext};
use super::util;
use super::msg::Callback;
use super::cmd_resp;
use super::transport::Transport;
use super::metrics::*;
use super::local_metrics::{RaftReadyMetrics, RaftMessageMetrics, RaftProposeMetrics, RaftMetrics};


const TRANSFER_LEADER_ALLOW_LOG_LAG: u64 = 10;

/// The returned states of the peer after checking whether it is stale
#[derive(Debug)]
pub enum StaleState {
    Valid,
    ToValidate,
}

pub struct ProposalMeta {
    pub uuid: Uuid,
    pub term: u64,
    /// `renew_lease_time` contains the last time when a peer starts to renew lease.
    pub renew_lease_time: Option<Timespec>,
}

pub struct ReadyContext<'a, T: 'a> {
    pub wb: WriteBatch,
    pub metrics: &'a mut RaftMetrics,
    pub trans: &'a T,
    pub ready_res: Vec<(Ready, InvokeContext)>,
}

impl<'a, T> ReadyContext<'a, T> {
    pub fn new(metrics: &'a mut RaftMetrics, t: &'a T, cap: usize) -> ReadyContext<'a, T> {
        ReadyContext {
            wb: WriteBatch::new(),
            metrics: metrics,
            trans: t,
            ready_res: Vec::with_capacity(cap),
        }
    }
}

#[derive(Default)]
struct ProposalQueue {
    queue: VecDeque<ProposalMeta>,
    uuids: HashSet<Uuid>,
}

impl ProposalQueue {
    pub fn contains(&self, uuid: &Uuid) -> bool {
        self.uuids.contains(uuid)
    }

    fn remove(&mut self, meta: &Option<ProposalMeta>) {
        if let Some(ref meta) = *meta {
            self.uuids.remove(&meta.uuid);
        }
    }

    fn pop(&mut self, term: u64) -> Option<ProposalMeta> {
        self.queue.pop_front().and_then(|meta| {
            if meta.term > term {
                self.queue.push_front(meta);
                return None;
            }
            let res = Some(meta);
            self.remove(&res);
            res
        })
    }

    fn push(&mut self, meta: ProposalMeta) {
        self.uuids.insert(meta.uuid);
        self.queue.push_back(meta);
    }
}

pub struct ConsistencyState {
    pub last_check_time: Instant,
    // (computed_result_or_to_be_verified, index, hash)
    pub index: u64,
    pub hash: Vec<u8>,
}

pub struct Peer {
    engine: Arc<DB>,
    peer_cache: Rc<RefCell<HashMap<u64, metapb::Peer>>>,
    pub peer: metapb::Peer,
    region_id: u64,
    pub raft_group: RawNode<PeerStorage>,
    proposal: ProposalQueue,
    // Record the last instant of each peer's heartbeat response.
    pub peer_heartbeats: HashMap<u64, Instant>,
    coprocessor_host: CoprocessorHost,
    /// an inaccurate difference in region size since last reset.
    pub size_diff_hint: u64,
    /// delete keys' count since last reset.
    pub delete_keys_hint: u64,

    pub consistency_state: ConsistencyState,

    pub tag: String,

    pub last_compacted_idx: u64,
    // Approximate size of logs that is applied but not compacted yet.
    pub raft_log_size_hint: u64,
    // When entry exceed max size, reject to propose the entry.
    pub raft_entry_max_size: u64,

    // if we remove ourself in ChangePeer remove, we should set this flag, then
    // any following committed logs in same Ready should be applied failed.
    pending_remove: bool,

    leader_missing_time: Option<Instant>,

    leader_lease_expired_time: Option<Timespec>,
    election_timeout: TimeDuration,
}

impl Peer {
    // If we create the peer actively, like bootstrap/split/merge region, we should
    // use this function to create the peer. The region must contain the peer info
    // for this store.
    pub fn create<T, C>(store: &mut Store<T, C>, region: &metapb::Region) -> Result<Peer> {
        let store_id = store.store_id();
        let peer_id = match util::find_peer(region, store_id) {
            None => {
                return Err(box_err!("find no peer for store {} in region {:?}", store_id, region))
            }
            Some(peer) => peer.get_id(),
        };

        info!("[region {}] create peer with id {}",
              region.get_id(),
              peer_id);
        Peer::new(store, region, peer_id)
    }

    // The peer can be created from another node with raft membership changes, and we only
    // know the region_id and peer_id when creating this replicated peer, the region info
    // will be retrieved later after applying snapshot.
    pub fn replicate<T, C>(store: &mut Store<T, C>, region_id: u64, peer_id: u64) -> Result<Peer> {
        // We will remove tombstone key when apply snapshot
        info!("[region {}] replicate peer with id {}", region_id, peer_id);

        let mut region = metapb::Region::new();
        region.set_id(region_id);
        Peer::new(store, &region, peer_id)
    }

    fn new<T, C>(store: &mut Store<T, C>, region: &metapb::Region, peer_id: u64) -> Result<Peer> {
        if peer_id == raft::INVALID_ID {
            return Err(box_err!("invalid peer id"));
        }

        let cfg = store.config();

        let store_id = store.store_id();
        let sched = store.snap_scheduler();
        let tag = format!("[region {}] {}", region.get_id(), peer_id);

        let ps = try!(PeerStorage::new(store.engine(), &region, sched, tag.clone()));

        let applied_index = ps.applied_index();

        let raft_cfg = raft::Config {
            id: peer_id,
            peers: vec![],
            election_tick: cfg.raft_election_timeout_ticks,
            heartbeat_tick: cfg.raft_heartbeat_ticks,
            max_size_per_msg: cfg.raft_max_size_per_msg,
            max_inflight_msgs: cfg.raft_max_inflight_msgs,
            applied: applied_index,
            check_quorum: true,
            tag: tag.clone(),
            ..Default::default()
        };

        let raft_group = try!(RawNode::new(&raft_cfg, ps, &[]));

        let mut peer = Peer {
            engine: store.engine(),
            peer: util::new_peer(store_id, peer_id),
            region_id: region.get_id(),
            raft_group: raft_group,
            proposal: Default::default(),
            peer_cache: store.peer_cache(),
            peer_heartbeats: HashMap::new(),
            coprocessor_host: CoprocessorHost::new(),
            size_diff_hint: 0,
            delete_keys_hint: 0,
            pending_remove: false,
            leader_missing_time: Some(Instant::now()),
            tag: tag,
            last_compacted_idx: 0,
            consistency_state: ConsistencyState {
                last_check_time: Instant::now(),
                index: INVALID_INDEX,
                hash: vec![],
            },
            raft_log_size_hint: 0,
            raft_entry_max_size: cfg.raft_entry_max_size,
            leader_lease_expired_time: None,
            election_timeout: TimeDuration::milliseconds(cfg.raft_base_tick_interval as i64) *
                              cfg.raft_election_timeout_ticks as i32,
        };

        peer.load_all_coprocessors();

        // If this region has only one peer and I am the one, campaign directly.
        if region.get_peers().len() == 1 && region.get_peers()[0].get_store_id() == store_id {
            try!(peer.raft_group.campaign());
        }

        Ok(peer)
    }

    #[inline]
    fn next_proposal_index(&self) -> u64 {
        self.raft_group.raft.raft_log.last_index() + 1
    }

    pub fn destroy(&mut self) -> Result<()> {
        let t = Instant::now();

        let region = self.get_store().get_region().clone();
        info!("{} begin to destroy", self.tag);

        // If pending_remove, meta was destroyed when applying removal.
        if !self.pending_remove {
            // First set Tombstone state explicitly, and clear raft meta.
            let wb = WriteBatch::new();
            try!(self.get_store().clear_meta(&wb));
            try!(write_peer_state(&wb, &region, PeerState::Tombstone));
            try!(self.engine.write(wb));
        }

        if self.get_store().is_initialized() {
            // If we meet panic when deleting data and raft log, the dirty data
            // will be cleared by a newer snapshot applying or restart.
            if let Err(e) = self.get_store().clear_data() {
                error!("{} failed to schedule clear data task: {:?}", self.tag, e);
            }
        }
        self.coprocessor_host.shutdown();
        info!("{} destroy itself, takes {:?}", self.tag, t.elapsed());

        Ok(())
    }

    pub fn is_initialized(&self) -> bool {
        self.get_store().is_initialized()
    }

    pub fn load_all_coprocessors(&mut self) {
        // TODO load coprocessors from configuration
        self.coprocessor_host.registry.register_observer(100, box SplitObserver);
    }

    pub fn region(&self) -> &metapb::Region {
        self.get_store().get_region()
    }

    pub fn peer_id(&self) -> u64 {
        self.peer.get_id()
    }

    pub fn get_raft_status(&self) -> raft::Status {
        self.raft_group.status()
    }

    pub fn leader_id(&self) -> u64 {
        self.raft_group.raft.leader_id
    }

    pub fn is_leader(&self) -> bool {
        self.raft_group.raft.state == StateRole::Leader
    }

    #[inline]
    pub fn get_store(&self) -> &PeerStorage {
        self.raft_group.get_store()
    }

    #[inline]
    pub fn mut_store(&mut self) -> &mut PeerStorage {
        self.raft_group.mut_store()
    }

    pub fn is_applying(&self) -> bool {
        self.get_store().is_applying()
    }

    fn add_ready_metric(&self, ready: &Ready, metrics: &mut RaftReadyMetrics) {
        metrics.message += ready.messages.len() as u64;
        metrics.commit += ready.committed_entries.as_ref().map_or(0, |e| e.len() as u64);
        metrics.append += ready.entries.len() as u64;

        if !raft::is_empty_snap(&ready.snapshot) {
            metrics.snapshot += 1;
        }
    }

    #[inline]
    fn send<T, I>(&mut self, trans: &T, msgs: I, metrics: &mut RaftMessageMetrics) -> Result<()>
        where T: Transport,
              I: IntoIterator<Item = eraftpb::Message>
    {
        for msg in msgs {
            let msg_type = msg.get_msg_type();

            try!(self.send_raft_message(msg, trans));

            match msg_type {
                MessageType::MsgAppend => metrics.append += 1,
                MessageType::MsgAppendResponse => metrics.append_resp += 1,
                MessageType::MsgRequestVote => metrics.vote += 1,
                MessageType::MsgRequestVoteResponse => metrics.vote_resp += 1,
                MessageType::MsgSnapshot => metrics.snapshot += 1,
                MessageType::MsgHeartbeat => metrics.heartbeat += 1,
                MessageType::MsgHeartbeatResponse => metrics.heartbeat_resp += 1,
                MessageType::MsgTransferLeader => metrics.transfer_leader += 1,
                MessageType::MsgTimeoutNow => metrics.timeout_now += 1,
                _ => {}
            }
        }
        Ok(())
    }

    pub fn step(&mut self, m: eraftpb::Message) -> Result<()> {
        if self.is_leader() && m.get_from() != INVALID_ID {
            self.peer_heartbeats.insert(m.get_from(), Instant::now());
        }
        try!(self.raft_group.step(m));
        Ok(())
    }

    pub fn check_peers(&mut self) {
        if !self.is_leader() {
            self.peer_heartbeats.clear();
            return;
        }

        if self.peer_heartbeats.len() == self.region().get_peers().len() {
            return;
        }

        // Insert heartbeats in case that some peers never response heartbeats.
        for peer in self.region().get_peers().to_owned() {
            self.peer_heartbeats.entry(peer.get_id()).or_insert_with(Instant::now);
        }
    }

    pub fn collect_down_peers(&self, max_duration: Duration) -> Vec<PeerStats> {
        let mut down_peers = Vec::new();
        for p in self.region().get_peers() {
            if p.get_id() == self.peer.get_id() {
                continue;
            }
            if let Some(instant) = self.peer_heartbeats.get(&p.get_id()) {
                if instant.elapsed() >= max_duration {
                    let mut stats = PeerStats::new();
                    stats.set_peer(p.clone());
                    stats.set_down_seconds(instant.elapsed().as_secs());
                    down_peers.push(stats);
                }
            }
        }
        down_peers
    }

    pub fn collect_pending_peers(&self) -> Vec<metapb::Peer> {
        let mut pending_peers = Vec::with_capacity(self.region().get_peers().len());
        let status = self.raft_group.status();
        let truncated_idx = self.get_store().truncated_index();
        for (id, progress) in status.progress {
            if id == self.peer.get_id() {
                continue;
            }
            if progress.matched < truncated_idx {
                if let Some(p) = self.get_peer_from_cache(id) {
                    pending_peers.push(p);
                }
            }
        }
        pending_peers
    }

    pub fn check_stale_state(&mut self, d: Duration) -> StaleState {
        // Updates the `leader_missing_time` according to the current state.
        if self.leader_id() == raft::INVALID_ID {
            if self.leader_missing_time.is_none() {
                self.leader_missing_time = Some(Instant::now())
            }
        } else if self.is_initialized() {
            // A peer is considered as in the leader missing state if it's uninitialized or
            // if it's initialized but is isolated from its leader.
            // For an uninitialized peer, even if its leader sends heartbeats to it,
            // it cannot successfully receive the snapshot from the leader and apply the snapshot.
            // The raft state machine cannot work in an uninitialized peer to detect
            // if the leader is working.
            self.leader_missing_time = None
        }

        // Checks whether the current peer is stale.
        let duration = match self.leader_missing_time {
            Some(t) => t.elapsed(),
            None => Duration::new(0, 0),
        };
        if duration >= d {
            // Resets the `leader_missing_time` to avoid sending the same tasks to
            // PD worker continuously during the leader missing timeout.
            self.leader_missing_time = None;
            return StaleState::ToValidate;
        }
        StaleState::Valid
    }

    fn next_lease_expired_time(&self, send_to_quorum_ts: Timespec) -> Timespec {
        // The valid leader lease should be
        // "lease = election_timeout - (quorum_commit_ts - send_to_quorum_ts)"
        // And the expired timestamp for that leader lease is "quorum_commit_ts + lease",
        // which is "send_to_quorum_ts + election_timeout" in short.
        send_to_quorum_ts + self.election_timeout
    }

    fn update_leader_lease(&mut self, ready: &Ready) {
        // Update leader lease when the Raft state changes.
        if ready.ss.is_some() {
            let ss = ready.ss.as_ref().unwrap();
            match ss.raft_state {
                StateRole::Leader => {
                    // The local read can only be performed after a new leader has applied
                    // the first empty entry on its term. After that the lease expiring time
                    // should be updated to
                    //   send_to_quorum_ts + election_timeout
                    // as the comments in `next_lease_expired_time` function explain.
                    // It is recommended to update the lease expiring time right after
                    // this peer becomes leader because it's more convenient to do it here and
                    // it has no impact on the correctness.
                    self.leader_lease_expired_time =
                        Some(self.next_lease_expired_time(clocktime::raw_now()));
                    debug!("{} becomes leader and lease expired time is {:?}",
                           self.tag,
                           self.leader_lease_expired_time);
                }
                StateRole::Follower => {
                    self.leader_lease_expired_time = None;
                }
                _ => {}
            }
        }
    }

    pub fn handle_raft_ready_append<T: Transport>(&mut self, ctx: &mut ReadyContext<T>) {
        if self.mut_store().check_applying_snap() {
            // If we continue to handle all the messages, it may cause too many messages because
            // leader will send all the remaining messages to this follower, which can lead
            // to full message queue under high load.
            debug!("{} still applying snapshot, skip further handling.",
                   self.tag);
            return;
        }

        if !self.raft_group.has_ready() {
            return;
        }

        debug!("{} handle raft ready", self.tag);

        let ready_timer = PEER_GET_READY_HISTOGRAM.start_timer();
        let mut ready = self.raft_group.ready();
        if !raft::is_empty_snap(&ready.snapshot) {
            let s = self.raft_group.status();
            if s.applied != self.get_store().applied_index() {
                // only apply snapshot when all the pending entries are applied.
                return;
            }
        }
        ready_timer.observe_duration();

        self.update_leader_lease(&ready);

        self.add_ready_metric(&ready, &mut ctx.metrics.ready);

        // The leader can write to disk and replicate to the followers concurrently
        // For more details, check raft thesis 10.2.1.
        if self.is_leader() {
            let msgs = ready.messages.drain(..);
            self.send(ctx.trans, msgs, &mut ctx.metrics.message).unwrap_or_else(|e| {
                // We don't care that the message is sent failed, so here just log this error.
                warn!("{} leader send messages err {:?}", self.tag, e);
            });
        }

        let invoke_ctx = match self.mut_store().handle_raft_ready(ctx, &ready) {
            Ok(r) => r,
            Err(e) => {
                // We may have written something to writebatch and it can't be reverted, so has
                // to panic here.
                panic!("{} failed to handle raft ready: {:?}", self.tag, e);
            }
        };

        ctx.ready_res.push((ready, invoke_ctx));
    }

    pub fn post_raft_ready_append<T: Transport>(&mut self,
                                                metrics: &mut RaftMetrics,
                                                trans: &T,
                                                ready: &mut Ready,
                                                invoke_ctx: InvokeContext,
                                                worker: &mut Worker<ApplyTask>)
                                                -> Option<ApplySnapResult> {
        if invoke_ctx.has_snapshot() {
            // When apply snapshot, there is no log applied and not compacted yet.
            self.raft_log_size_hint = 0;
        }

        let apply_snap_result = self.mut_store().post_ready(invoke_ctx);

        if !self.is_leader() {
            self.send(trans, ready.messages.drain(..), &mut metrics.message).unwrap_or_else(|e| {
                warn!("{} follower send messages err {:?}", self.tag, e);
            });
        }

        if apply_snap_result.is_some() {
            worker.schedule(ApplyTask::register(self.peer_id(),
                                              self.term(),
                                              self.region_id,
                                              self.get_store().apply_state.clone(),
                                              self.get_store().applied_index_term,
                                              self.region().clone()))
                .unwrap();
        }

        apply_snap_result
    }

<<<<<<< HEAD
    pub fn handle_raft_ready_apply(&mut self, mut ready: Ready, worker: &mut Worker<ApplyTask>) {
=======
    pub fn handle_raft_ready_apply(&mut self,
                                   metrics: &mut RaftMetrics,
                                   mut ready: Ready,
                                   result: &mut ReadyResult) {
>>>>>>> 63feae9b
        // Call `handle_raft_commit_entries` directly here may lead to inconsistency.
        // In some cases, there will be some pending committed entries when applying a
        // snapshot. If we call `handle_raft_commit_entries` directly, these updates
        // will be written to disk. Because we apply snapshot asynchronously, so these
        // updates will soon be removed. But the soft state of raft is still be updated
        // in memory. Hence when handle ready next time, these updates won't be included
        // in `ready.committed_entries` again, which will lead to inconsistency.
        if self.is_applying() {
            if let Some(ref mut hs) = ready.hs {
                // Snapshot's metadata has been applied.
                hs.set_commit(self.get_store().truncated_index());
            }
        } else {
<<<<<<< HEAD
            let committed_entries = ready.committed_entries.take().unwrap();
            for entry in &committed_entries {
                self.raft_log_size_hint += entry.get_data().len() as u64;
            }
            committed_entries.iter()
                .rev()
                .any(|e| self.maybe_update_lease(e.get_term(), e.get_data()));
            if !committed_entries.is_empty() {
                // TODO: handle unwrap
                worker.schedule(ApplyTask::apply(self.region_id, self.term(), committed_entries))
                    .unwrap();
            }
=======
            self.handle_raft_commit_entries(&ready.committed_entries, &mut metrics.ready)
>>>>>>> 63feae9b
        };

        self.raft_group.advance(ready);
    }

    fn maybe_update_lease(&mut self, term: u64, data: &[u8]) -> bool {
        let mut req = RaftCmdRequest::new();
        let propose_time = match req.merge_from_bytes(data)
            .ok()
            .and_then(|_| util::get_uuid_from_req(&req))
            .and_then(|uuid| self.find_propose_time(uuid, term)) {
            Some(t) => t,
            _ => return false,
        };

        // Try to renew the leader lease as this command asks to.
        if let Some(current_expired_time) = self.leader_lease_expired_time {
            // This peer is leader and has recorded leader lease.
            // Calculate the renewed lease for this command. If the renewed lease lives longer
            // than the current leader lease, update the current leader lease to the renewed lease.
            let next_expired_time = self.next_lease_expired_time(propose_time);
            // Use the lease expired timestamp comparison here, so that these codes still
            // work no matter how the leader changes before applying this command.
            if current_expired_time < next_expired_time {
                debug!("{} update leader lease expired time from {:?} to {:?}",
                       self.tag,
                       current_expired_time,
                       next_expired_time);
                self.leader_lease_expired_time = Some(next_expired_time)
            }
        } else if self.is_leader() {
            // This peer is leader but its leader lease has expired.
            // Calculate the renewed lease for this command, and update the leader lease
            // for this peer.
            let next_expired_time = self.next_lease_expired_time(propose_time);
            debug!("{} update leader lease expired time from None to {:?}",
                   self.tag,
                   self.leader_lease_expired_time);
            self.leader_lease_expired_time = Some(next_expired_time);
        }

        true
    }

    /// Propose a request.
    ///
    /// Return true means the request has been proposed successfully.
    pub fn propose(&mut self,
                   mut meta: ProposalMeta,
                   cb: Callback,
                   req: RaftCmdRequest,
                   mut err_resp: RaftCmdResponse,
                   metrics: &mut RaftProposeMetrics,
                   worker: &mut Worker<ApplyTask>)
                   -> bool {
        if self.proposal.contains(&meta.uuid) {
            cmd_resp::bind_error(&mut err_resp, box_err!("duplicated uuid {:?}", meta.uuid));
            cb(err_resp);
            return false;
        }

        debug!("{} propose command with uuid {:?}", self.tag, meta.uuid);
        metrics.all += 1;

        let mut is_conf_change = false;

        if self.should_read_local(&req) {
            metrics.local_read += 1;

            worker.schedule(ApplyTask::read(self.region_id, self.term(), req, cb)).unwrap();
            return false;
        } else if get_transfer_leader_cmd(&req).is_some() {
            metrics.transfer_leader += 1;

            let transfer_leader = get_transfer_leader_cmd(&req).unwrap();
            let peer = transfer_leader.get_peer();

            if self.is_tranfer_leader_allowed(peer) {
                self.transfer_leader(peer);
            } else {
                info!("{} transfer leader message {:?} ignored directly",
                      self.tag,
                      req);
            }

            // transfer leader command doesn't need to replicate log and apply, so we
            // return immediately. Note that this command may fail, we can view it just as an advice
            cb(make_transfer_leader_response());
            return false;
        } else if get_change_peer_cmd(&req).is_some() {
            if self.raft_group.raft.pending_conf {
                info!("{} there is a pending conf change, try later", self.tag);
                cmd_resp::bind_error(&mut err_resp,
                                     box_err!("{} there is a pending conf change, try later",
                                              self.tag));
                cb(err_resp);
                return false;
            }

            if let Err(e) = self.propose_conf_change(req, metrics) {
                cmd_resp::bind_error(&mut err_resp, e);
                cb(err_resp);
                return false;
            }
            is_conf_change = true;
        } else if let Err(e) = self.propose_normal(req, metrics) {
            cmd_resp::bind_error(&mut err_resp, e);
            cb(err_resp);
            return false;
        }

        let t = ApplyTask::propose(self.region_id, meta.uuid, is_conf_change, meta.term, cb);
        worker.schedule(t).unwrap();
        // Try to renew leader lease on every consistent read/write request.
        meta.renew_lease_time = Some(clocktime::raw_now());
        self.proposal.push(meta);

        true
    }

    fn should_read_local(&mut self, req: &RaftCmdRequest) -> bool {
        if (req.has_header() && req.get_header().get_read_quorum()) ||
           !self.raft_group.raft.in_lease() || req.get_requests().len() == 0 {
            return false;
        }

        // If applied index's term is differ from current raft's term, leader transfer
        // must happened, if read locally, we may read old value.
        // TODO: use raft_log's applied_index to check instead.
        if self.get_store().applied_index_term != self.raft_group.raft.term {
            return false;
        }

        for cmd_req in req.get_requests() {
            if cmd_req.get_cmd_type() != CmdType::Snap && cmd_req.get_cmd_type() != CmdType::Get {
                return false;
            }
        }

        // If the leader lease has expired, local read should not be performed.
        if self.leader_lease_expired_time.is_none() {
            return false;
        }

        let now = clocktime::raw_now();
        let expired_time = self.leader_lease_expired_time.unwrap();
        if now > expired_time {
            debug!("{} leader lease expired time {:?} is outdated",
                   self.tag,
                   self.leader_lease_expired_time);
            // Reset leader lease expiring time.
            self.leader_lease_expired_time = None;
            // Perform a consistent read to Raft quorum and try to renew the leader lease.
            return false;
        }

        true
    }

    /// Count the number of the healthy nodes.
    /// A node is healthy when
    /// 1. it's the leader of the Raft group, which has the latest logs
    /// 2. it's a follower, and it does not lag behind the leader a lot.
    ///    If a snapshot is involved between it and the Raft leader, it's not healthy since
    ///    it cannot works as a node in the quorum to receive replicating logs from leader.
    fn count_healthy_node(&self, progress: &HashMap<u64, Progress>) -> usize {
        let mut healthy = 0;
        for pr in progress.values() {
            if pr.matched >= self.get_store().truncated_index() {
                healthy += 1;
            }
        }
        healthy
    }

    /// Check whether it's safe to propose the specified conf change request.
    /// It's safe iff at least the quorum of the Raft group is still healthy
    /// right after that conf change is applied.
    /// Define the total number of nodes in current Raft cluster to be `total`.
    /// To ensure the above safety, if the cmd is
    /// 1. A `AddNode` request
    ///    Then at least '(total + 1)/2 + 1' nodes need to be up to date for now.
    /// 2. A `RemoveNode` request
    ///    Then at least '(total - 1)/2 + 1' other nodes (the node about to be removed is excluded)
    ///    need to be up to date for now.
    fn check_conf_change(&self, cmd: &RaftCmdRequest) -> Result<()> {
        let change_peer = get_change_peer_cmd(cmd).unwrap();

        let change_type = change_peer.get_change_type();
        let peer = change_peer.get_peer();

        let mut status = self.raft_group.status();
        let total = status.progress.len();
        if total == 1 {
            // It's always safe if there is only one node in the cluster.
            return Ok(());
        }

        match change_type {
            ConfChangeType::AddNode => {
                let progress = Progress { ..Default::default() };
                status.progress.insert(peer.get_id(), progress);
            }
            ConfChangeType::RemoveNode => {
                if status.progress.remove(&peer.get_id()).is_none() {
                    // It's always safe to remove a unexisting node.
                    return Ok(());
                }
            }
        }
        let healthy = self.count_healthy_node(&status.progress);
        let quorum_after_change = raft::quorum(status.progress.len());
        if healthy >= quorum_after_change {
            return Ok(());
        }

        PEER_ADMIN_CMD_COUNTER_VEC.with_label_values(&["conf_change", "reject_unsafe"]).inc();

        info!("{} rejects unsafe conf change request {:?}, total {}, healthy {},  \
               quorum after change {}",
              self.tag,
              change_peer,
              total,
              healthy,
              quorum_after_change);
        Err(box_err!("unsafe to perform conf change {:?}, total {}, healthy {}, quorum after \
                      change {}",
                     change_peer,
                     total,
                     healthy,
                     quorum_after_change))
    }

    fn propose_normal(&mut self,
                      mut cmd: RaftCmdRequest,
                      metrics: &mut RaftProposeMetrics)
                      -> Result<()> {
        metrics.normal += 1;

        // TODO: validate request for unexpected changes.
        try!(self.coprocessor_host.pre_propose(&self.raft_group.get_store(), &mut cmd));
        let data = try!(cmd.write_to_bytes());

        // TODO: use local histogram metrics
        PEER_PROPOSE_LOG_SIZE_HISTOGRAM.observe(data.len() as f64);

        if data.len() as u64 > self.raft_entry_max_size {
            error!("entry is too large, entry size {}", data.len());
            return Err(Error::RaftEntryTooLarge(self.region_id, data.len() as u64));
        }

        let propose_index = self.next_proposal_index();
        try!(self.raft_group.propose(data));
        if self.next_proposal_index() == propose_index {
            // The message is dropped silently, this usually due to leader absence
            // or transferring leader. Both cases can be considered as NotLeader error.
            return Err(Error::NotLeader(self.region_id, None));
        }

        Ok(())
    }

    fn transfer_leader(&mut self, peer: &metapb::Peer) {
        info!("{} transfer leader to {:?}", self.tag, peer);

        self.raft_group.transfer_leader(peer.get_id());
    }

    fn is_tranfer_leader_allowed(&self, peer: &metapb::Peer) -> bool {
        let peer_id = peer.get_id();
        let status = self.raft_group.status();

        if !status.progress.contains_key(&peer_id) {
            return false;
        }

        for progress in status.progress.values() {
            if progress.state == ProgressState::Snapshot {
                return false;
            }
        }

        let last_index = self.get_store().last_index();
        last_index <= status.progress[&peer_id].matched + TRANSFER_LEADER_ALLOW_LOG_LAG
    }

    fn propose_conf_change(&mut self,
                           cmd: RaftCmdRequest,
                           metrics: &mut RaftProposeMetrics)
                           -> Result<()> {
        try!(self.check_conf_change(&cmd));

        metrics.conf_change += 1;

        let data = try!(cmd.write_to_bytes());

        // TODO: use local histogram metrics
        PEER_PROPOSE_LOG_SIZE_HISTOGRAM.observe(data.len() as f64);

        let change_peer = get_change_peer_cmd(&cmd).unwrap();

        let mut cc = eraftpb::ConfChange::new();
        cc.set_change_type(change_peer.get_change_type());
        cc.set_node_id(change_peer.get_peer().get_id());
        cc.set_context(data);

        info!("{} propose conf change {:?} peer {:?}",
              self.tag,
              cc.get_change_type(),
              cc.get_node_id());

        let propose_index = self.next_proposal_index();
        try!(self.raft_group.propose_conf_change(cc));
        if self.next_proposal_index() == propose_index {
            // The message is dropped silently, this usually due to leader absence
            // or transferring leader. Both cases can be considered as NotLeader error.
            return Err(Error::NotLeader(self.region_id, None));
        }

        Ok(())
    }

    pub fn check_epoch(&self, req: &RaftCmdRequest) -> Result<()> {
        let (mut check_ver, mut check_conf_ver) = (false, false);
        if req.has_admin_request() {
            match req.get_admin_request().get_cmd_type() {
                AdminCmdType::CompactLog |
                AdminCmdType::InvalidAdmin |
                AdminCmdType::ComputeHash |
                AdminCmdType::VerifyHash => {}
                AdminCmdType::Split => check_ver = true,
                AdminCmdType::ChangePeer => check_conf_ver = true,
                AdminCmdType::TransferLeader => {
                    check_ver = true;
                    check_conf_ver = true;
                }
            };
        } else {
            // for get/set/delete, we don't care conf_version.
            check_ver = true;
        }

        if !check_ver && !check_conf_ver {
            return Ok(());
        }

        if !req.get_header().has_region_epoch() {
            return Err(box_err!("missing epoch!"));
        }

        let from_epoch = req.get_header().get_region_epoch();
        let latest_region = self.region();
        let latest_epoch = latest_region.get_region_epoch();

        // should we use not equal here?
        if (check_conf_ver && from_epoch.get_conf_ver() < latest_epoch.get_conf_ver()) ||
           (check_ver && from_epoch.get_version() < latest_epoch.get_version()) {
            debug!("{} received stale epoch {:?}, mime: {:?}",
                   self.tag,
                   from_epoch,
                   latest_epoch);
            return Err(Error::StaleEpoch(format!("latest_epoch of region {} is {:?}, but you \
                                                  sent {:?}",
                                                 self.region_id,
                                                 latest_epoch,
                                                 from_epoch),
                                         vec![self.region().to_owned()]));
        }

        Ok(())
    }

    pub fn get_peer_from_cache(&self, peer_id: u64) -> Option<metapb::Peer> {
        if let Some(peer) = self.peer_cache.borrow().get(&peer_id).cloned() {
            return Some(peer);
        }

        // Try to find in region, if found, set in cache.
        for peer in self.get_store().get_region().get_peers() {
            if peer.get_id() == peer_id {
                self.peer_cache.borrow_mut().insert(peer_id, peer.clone());
                return Some(peer.clone());
            }
        }

        None
    }

    fn send_raft_message<T: Transport>(&mut self, msg: eraftpb::Message, trans: &T) -> Result<()> {
        let mut send_msg = RaftMessage::new();
        send_msg.set_region_id(self.region_id);
        // set current epoch
        send_msg.set_region_epoch(self.region().get_region_epoch().clone());

        let from_peer = match self.get_peer_from_cache(msg.get_from()) {
            Some(p) => p,
            None => {
                return Err(box_err!("failed to lookup sender peer {} in region {}",
                                    msg.get_from(),
                                    self.region_id))
            }
        };

        let to_peer = match self.get_peer_from_cache(msg.get_to()) {
            Some(p) => p,
            None => {
                return Err(box_err!("failed to look up recipient peer {} in region {}",
                                    msg.get_to(),
                                    self.region_id))
            }
        };

        let to_peer_id = to_peer.get_id();
        let to_store_id = to_peer.get_store_id();
        let msg_type = msg.get_msg_type();
        debug!("{} send raft msg {:?}[size: {}] from {} to {}",
               self.tag,
               msg_type,
               msg.compute_size(),
               from_peer.get_id(),
               to_peer_id);

        send_msg.set_from_peer(from_peer);
        send_msg.set_to_peer(to_peer);

        // There could be two cases:
        // 1. Target peer already exists but has not established communication with leader yet
        // 2. Target peer is added newly due to member change or region split, but it's not
        //    created yet
        // For both cases the region start key and end key are attached in RequestVote and
        // Heartbeat message for the store of that peer to check whether to create a new peer
        // when receiving these messages, or just to wait for a pending region split to perform
        // later.
        if self.get_store().is_initialized() &&
           (msg_type == MessageType::MsgRequestVote ||
            // the peer has not been known to this leader, it may exist or not.
            (msg_type == MessageType::MsgHeartbeat && msg.get_commit() == INVALID_INDEX)) {
            let region = self.region();
            send_msg.set_start_key(region.get_start_key().to_vec());
            send_msg.set_end_key(region.get_end_key().to_vec());
        }

        send_msg.set_message(msg);

        if let Err(e) = trans.send(send_msg) {
            warn!("{} failed to send msg to {} in store {}, err: {:?}",
                  self.tag,
                  to_peer_id,
                  to_store_id,
                  e);

            // unreachable store
            self.raft_group.report_unreachable(to_peer_id);
            if msg_type == eraftpb::MessageType::MsgSnapshot {
                self.raft_group.report_snapshot(to_peer_id, SnapshotStatus::Failure);
            }
        }

        Ok(())
    }

<<<<<<< HEAD
    fn find_propose_time(&mut self, uuid: Uuid, term: u64) -> Option<Timespec> {
        while let Some(head) = self.proposal.pop(term) {
=======
    fn handle_raft_commit_entries(&mut self,
                                  committed_entries: &[eraftpb::Entry],
                                  mut metrics: &mut RaftReadyMetrics)
                                  -> Vec<ExecResult> {
        if committed_entries.is_empty() {
            return vec![];
        }
        // We can't apply committed entries when this peer is still applying snapshot.
        assert!(!self.is_applying());
        // If we send multiple ConfChange commands, only first one will be proposed correctly,
        // others will be saved as a normal entry with no data, so we must re-propose these
        // commands again.
        let t = SlowTimer::new();
        let mut results = vec![];
        let committed_count = committed_entries.len();
        for entry in committed_entries {
            if self.pending_remove {
                // This peer is about to be destroyed, skip everything.
                break;
            }

            let expect_index = self.get_store().applied_index() + 1;
            if expect_index != entry.get_index() {
                panic!("{} expect index {}, but got {}",
                       self.tag,
                       expect_index,
                       entry.get_index());
            }

            // raft meta is very small, can be ignored.
            self.raft_log_size_hint += entry.get_data().len() as u64;

            let res = match entry.get_entry_type() {
                eraftpb::EntryType::EntryNormal => {
                    self.handle_raft_entry_normal(entry, &mut metrics)
                }
                eraftpb::EntryType::EntryConfChange => {
                    self.handle_raft_entry_conf_change(entry, &mut metrics)
                }
            };

            if let Some(res) = res {
                results.push(res);
            }
        }

        slow_log!(t,
                  "{} handle ready {} committed entries",
                  self.tag,
                  committed_count);
        results
    }

    fn handle_raft_entry_normal(&mut self,
                                entry: &eraftpb::Entry,
                                mut metrics: &mut RaftReadyMetrics)
                                -> Option<ExecResult> {
        let index = entry.get_index();
        let term = entry.get_term();
        let data = entry.get_data();

        if !data.is_empty() {
            let cmd = parse_data_at(data, index, &self.tag);
            return self.process_raft_cmd(index, term, cmd, &mut metrics);
        }

        // when a peer become leader, it will send an empty entry.
        let wb = WriteBatch::new();
        let mut state = self.get_store().apply_state.clone();
        state.set_applied_index(index);
        rocksdb::get_cf_handle(&self.engine, CF_RAFT)
            .map_err(From::from)
            .and_then(|handle| {
                wb.put_msg_cf(handle, &keys::apply_state_key(self.region_id), &state)
            })
            .and_then(|_| self.engine.write(wb).map_err(From::from))
            .unwrap_or_else(|e| {
                panic!("{} failed to apply empty entry at {}: {:?}",
                       self.tag,
                       index,
                       e);
            });
        self.mut_store().apply_state = state;
        self.mut_store().applied_index_term = term;
        assert!(term > 0);
        while let Some(cmd) = self.pending_cmds.pop_normal(term - 1) {
            // apprently, all the callbacks whose term is less than entry's term are stale.
            self.notify_stale_command(cmd);
        }
        None
    }

    fn handle_raft_entry_conf_change(&mut self,
                                     entry: &eraftpb::Entry,
                                     mut metrics: &mut RaftReadyMetrics)
                                     -> Option<ExecResult> {
        let index = entry.get_index();
        let term = entry.get_term();
        let conf_change: eraftpb::ConfChange = parse_data_at(entry.get_data(), index, &self.tag);
        let cmd = parse_data_at(conf_change.get_context(), index, &self.tag);
        let (res, cc) = match self.process_raft_cmd(index, term, cmd, &mut metrics) {
            res @ Some(_) => (res, conf_change),
            // If failed, tell raft that the config change was aborted.
            None => (None, eraftpb::ConfChange::new()),
        };
        self.raft_group.apply_conf_change(cc);

        res
    }

    fn find_cb(&mut self,
               uuid: Uuid,
               term: u64,
               cmd: &RaftCmdRequest)
               -> Option<(Callback, Timespec)> {
        if get_change_peer_cmd(cmd).is_some() {
            if let Some(mut cmd) = self.pending_cmds.take_conf_change() {
                if cmd.uuid == uuid {
                    return Some((cmd.cb.take().unwrap(), cmd.renew_lease_time.unwrap()));
                } else {
                    self.notify_stale_command(cmd);
                }
            }
            return None;
        }
        while let Some(mut head) = self.pending_cmds.pop_normal(term) {
>>>>>>> 63feae9b
            if head.uuid == uuid {
                return Some(head.renew_lease_time.unwrap());
            }
        }
        None
    }

<<<<<<< HEAD
    pub fn term(&self) -> u64 {
        self.raft_group.raft.term
    }
=======
    fn process_raft_cmd(&mut self,
                        index: u64,
                        term: u64,
                        cmd: RaftCmdRequest,
                        mut metrics: &mut RaftReadyMetrics)
                        -> Option<ExecResult> {
        if index == 0 {
            panic!("{} processing raft command needs a none zero index",
                   self.tag);
        }

        let uuid = util::get_uuid_from_req(&cmd).unwrap();
        let cmd_cb = self.find_cb(uuid, term, &cmd);
        let timer = PEER_APPLY_LOG_HISTOGRAM.start_timer();
        let (mut resp, exec_result) = self.apply_raft_cmd(index, term, &cmd, &mut metrics);
        timer.observe_duration();

        debug!("{} applied command with uuid {:?} at log index {}",
               self.tag,
               uuid,
               index);

        if cmd_cb.is_none() {
            return exec_result;
        }

        let (cb, lease_renew_time) = cmd_cb.unwrap();
        // Try to renew the leader lease as this command asks to.
        if let Some(current_expired_time) = self.leader_lease_expired_time {
            // This peer is leader and has recorded leader lease.
            // Calculate the renewed lease for this command. If the renewed lease lives longer
            // than the current leader lease, update the current leader lease to the renewed lease.
            let next_expired_time = self.next_lease_expired_time(lease_renew_time);
            // Use the lease expired timestamp comparison here, so that these codes still
            // work no matter how the leader changes before applying this command.
            if current_expired_time < next_expired_time {
                debug!("{} update leader lease expired time from {:?} to {:?}",
                       self.tag,
                       current_expired_time,
                       next_expired_time);
                self.leader_lease_expired_time = Some(next_expired_time)
            }
        } else if self.is_leader() {
            // This peer is leader but its leader lease has expired.
            // Calculate the renewed lease for this command, and update the leader lease
            // for this peer.
            let next_expired_time = self.next_lease_expired_time(lease_renew_time);
            debug!("{} update leader lease expired time from None to {:?}",
                   self.tag,
                   self.leader_lease_expired_time);
            self.leader_lease_expired_time = Some(next_expired_time);
        }
        // Involve post apply hook.
        self.coprocessor_host.post_apply(self.raft_group.get_store(), &cmd, &mut resp);
        // TODO: if we have exec_result, maybe we should return this callback too. Outer
        // store will call it after handing exec result.
        // Bind uuid here.
        cmd_resp::bind_uuid(&mut resp, uuid);
        cmd_resp::bind_term(&mut resp, self.term());
        cb.call_box((resp,));

        exec_result
    }

    pub fn term(&self) -> u64 {
        self.raft_group.raft.term
    }

    // apply operation can fail as following situation:
    //   1. encouter an error that will occur on all store, it can continue
    // applying next entry safely, like stale epoch for example;
    //   2. encouter an error that may not occur on all store, in this case
    // we should try to apply the entry again or panic. Considering that this
    // usually due to disk operation fail, which is rare, so just panic is ok.
    fn apply_raft_cmd(&mut self,
                      index: u64,
                      term: u64,
                      req: &RaftCmdRequest,
                      metrics: &mut RaftReadyMetrics)
                      -> (RaftCmdResponse, Option<ExecResult>) {
        // if pending remove, apply should be aborted already.
        assert!(!self.pending_remove);

        let mut ctx = ExecContext::new(self, index, term, req);
        let (resp, exec_result) = self.exec_raft_cmd(&mut ctx).unwrap_or_else(|e| {
            error!("{} execute raft command err: {:?}", self.tag, e);
            (cmd_resp::new_error(e), None)
        });

        ctx.apply_state.set_applied_index(index);
        if !self.pending_remove {
            ctx.save(self.region_id)
                .unwrap_or_else(|e| panic!("{} failed to save apply context: {:?}", self.tag, e));
        }

        metrics.keys_written += ctx.wb.count() as u64;

        // Commit write and change storage fields atomically.
        self.mut_store()
            .engine
            .write(ctx.wb)
            .unwrap_or_else(|e| panic!("{} failed to commit apply result: {:?}", self.tag, e));

        let mut storage = self.raft_group.mut_store();
        storage.apply_state = ctx.apply_state;
        storage.applied_index_term = term;

        if let Some(ref exec_result) = exec_result {
            match *exec_result {
                ExecResult::ChangePeer { ref region, .. } => {
                    storage.region = region.clone();
                }
                ExecResult::ComputeHash { .. } |
                ExecResult::VerifyHash { .. } => {}
                ExecResult::CompactLog { first_index, ref state } => {
                    let total_cnt = index - first_index;
                    // the size of current CompactLog command can be ignored.
                    let remain_cnt = index - state.get_index() - 1;
                    self.raft_log_size_hint = self.raft_log_size_hint * remain_cnt / total_cnt;
                }
                ExecResult::SplitRegion { ref left, .. } => {
                    storage.region = left.clone();
                }
            }
        }

        (resp, exec_result)
    }

    /// Clear all the pending commands.
    ///
    /// Please note that all the pending callbacks will be lost.
    /// Should not do this when dropping a peer in case of possible leak.
    pub fn clear_pending_commands(&mut self) {
        if !self.pending_cmds.normals.is_empty() {
            info!("{} clear {} commands",
                  self.tag,
                  self.pending_cmds.normals.len());
            while let Some(mut cmd) = self.pending_cmds.normals.pop_front() {
                cmd.cb.take();
            }
        }
        if let Some(mut cmd) = self.pending_cmds.conf_change.take() {
            info!("{} clear pending conf change", self.tag);
            cmd.cb.take();
        }
    }
>>>>>>> 63feae9b
}

fn get_transfer_leader_cmd(msg: &RaftCmdRequest) -> Option<&TransferLeaderRequest> {
    if !msg.has_admin_request() {
        return None;
    }
    let req = msg.get_admin_request();
    if !req.has_transfer_leader() {
        return None;
    }

    Some(req.get_transfer_leader())
}

fn get_change_peer_cmd(msg: &RaftCmdRequest) -> Option<&ChangePeerRequest> {
    if !msg.has_admin_request() {
        return None;
    }
    let req = msg.get_admin_request();
    if !req.has_change_peer() {
        return None;
    }

    Some(req.get_change_peer())
}

fn make_transfer_leader_response() -> RaftCmdResponse {
    let mut response = AdminResponse::new();
    response.set_cmd_type(AdminCmdType::TransferLeader);
    response.set_transfer_leader(TransferLeaderResponse::new());
    let mut resp = RaftCmdResponse::new();
    resp.set_admin_response(response);
    resp
}<|MERGE_RESOLUTION|>--- conflicted
+++ resolved
@@ -581,14 +581,7 @@
         apply_snap_result
     }
 
-<<<<<<< HEAD
     pub fn handle_raft_ready_apply(&mut self, mut ready: Ready, worker: &mut Worker<ApplyTask>) {
-=======
-    pub fn handle_raft_ready_apply(&mut self,
-                                   metrics: &mut RaftMetrics,
-                                   mut ready: Ready,
-                                   result: &mut ReadyResult) {
->>>>>>> 63feae9b
         // Call `handle_raft_commit_entries` directly here may lead to inconsistency.
         // In some cases, there will be some pending committed entries when applying a
         // snapshot. If we call `handle_raft_commit_entries` directly, these updates
@@ -602,7 +595,6 @@
                 hs.set_commit(self.get_store().truncated_index());
             }
         } else {
-<<<<<<< HEAD
             let committed_entries = ready.committed_entries.take().unwrap();
             for entry in &committed_entries {
                 self.raft_log_size_hint += entry.get_data().len() as u64;
@@ -615,9 +607,6 @@
                 worker.schedule(ApplyTask::apply(self.region_id, self.term(), committed_entries))
                     .unwrap();
             }
-=======
-            self.handle_raft_commit_entries(&ready.committed_entries, &mut metrics.ready)
->>>>>>> 63feae9b
         };
 
         self.raft_group.advance(ready);
@@ -1079,137 +1068,8 @@
         Ok(())
     }
 
-<<<<<<< HEAD
     fn find_propose_time(&mut self, uuid: Uuid, term: u64) -> Option<Timespec> {
         while let Some(head) = self.proposal.pop(term) {
-=======
-    fn handle_raft_commit_entries(&mut self,
-                                  committed_entries: &[eraftpb::Entry],
-                                  mut metrics: &mut RaftReadyMetrics)
-                                  -> Vec<ExecResult> {
-        if committed_entries.is_empty() {
-            return vec![];
-        }
-        // We can't apply committed entries when this peer is still applying snapshot.
-        assert!(!self.is_applying());
-        // If we send multiple ConfChange commands, only first one will be proposed correctly,
-        // others will be saved as a normal entry with no data, so we must re-propose these
-        // commands again.
-        let t = SlowTimer::new();
-        let mut results = vec![];
-        let committed_count = committed_entries.len();
-        for entry in committed_entries {
-            if self.pending_remove {
-                // This peer is about to be destroyed, skip everything.
-                break;
-            }
-
-            let expect_index = self.get_store().applied_index() + 1;
-            if expect_index != entry.get_index() {
-                panic!("{} expect index {}, but got {}",
-                       self.tag,
-                       expect_index,
-                       entry.get_index());
-            }
-
-            // raft meta is very small, can be ignored.
-            self.raft_log_size_hint += entry.get_data().len() as u64;
-
-            let res = match entry.get_entry_type() {
-                eraftpb::EntryType::EntryNormal => {
-                    self.handle_raft_entry_normal(entry, &mut metrics)
-                }
-                eraftpb::EntryType::EntryConfChange => {
-                    self.handle_raft_entry_conf_change(entry, &mut metrics)
-                }
-            };
-
-            if let Some(res) = res {
-                results.push(res);
-            }
-        }
-
-        slow_log!(t,
-                  "{} handle ready {} committed entries",
-                  self.tag,
-                  committed_count);
-        results
-    }
-
-    fn handle_raft_entry_normal(&mut self,
-                                entry: &eraftpb::Entry,
-                                mut metrics: &mut RaftReadyMetrics)
-                                -> Option<ExecResult> {
-        let index = entry.get_index();
-        let term = entry.get_term();
-        let data = entry.get_data();
-
-        if !data.is_empty() {
-            let cmd = parse_data_at(data, index, &self.tag);
-            return self.process_raft_cmd(index, term, cmd, &mut metrics);
-        }
-
-        // when a peer become leader, it will send an empty entry.
-        let wb = WriteBatch::new();
-        let mut state = self.get_store().apply_state.clone();
-        state.set_applied_index(index);
-        rocksdb::get_cf_handle(&self.engine, CF_RAFT)
-            .map_err(From::from)
-            .and_then(|handle| {
-                wb.put_msg_cf(handle, &keys::apply_state_key(self.region_id), &state)
-            })
-            .and_then(|_| self.engine.write(wb).map_err(From::from))
-            .unwrap_or_else(|e| {
-                panic!("{} failed to apply empty entry at {}: {:?}",
-                       self.tag,
-                       index,
-                       e);
-            });
-        self.mut_store().apply_state = state;
-        self.mut_store().applied_index_term = term;
-        assert!(term > 0);
-        while let Some(cmd) = self.pending_cmds.pop_normal(term - 1) {
-            // apprently, all the callbacks whose term is less than entry's term are stale.
-            self.notify_stale_command(cmd);
-        }
-        None
-    }
-
-    fn handle_raft_entry_conf_change(&mut self,
-                                     entry: &eraftpb::Entry,
-                                     mut metrics: &mut RaftReadyMetrics)
-                                     -> Option<ExecResult> {
-        let index = entry.get_index();
-        let term = entry.get_term();
-        let conf_change: eraftpb::ConfChange = parse_data_at(entry.get_data(), index, &self.tag);
-        let cmd = parse_data_at(conf_change.get_context(), index, &self.tag);
-        let (res, cc) = match self.process_raft_cmd(index, term, cmd, &mut metrics) {
-            res @ Some(_) => (res, conf_change),
-            // If failed, tell raft that the config change was aborted.
-            None => (None, eraftpb::ConfChange::new()),
-        };
-        self.raft_group.apply_conf_change(cc);
-
-        res
-    }
-
-    fn find_cb(&mut self,
-               uuid: Uuid,
-               term: u64,
-               cmd: &RaftCmdRequest)
-               -> Option<(Callback, Timespec)> {
-        if get_change_peer_cmd(cmd).is_some() {
-            if let Some(mut cmd) = self.pending_cmds.take_conf_change() {
-                if cmd.uuid == uuid {
-                    return Some((cmd.cb.take().unwrap(), cmd.renew_lease_time.unwrap()));
-                } else {
-                    self.notify_stale_command(cmd);
-                }
-            }
-            return None;
-        }
-        while let Some(mut head) = self.pending_cmds.pop_normal(term) {
->>>>>>> 63feae9b
             if head.uuid == uuid {
                 return Some(head.renew_lease_time.unwrap());
             }
@@ -1217,159 +1077,9 @@
         None
     }
 
-<<<<<<< HEAD
     pub fn term(&self) -> u64 {
         self.raft_group.raft.term
     }
-=======
-    fn process_raft_cmd(&mut self,
-                        index: u64,
-                        term: u64,
-                        cmd: RaftCmdRequest,
-                        mut metrics: &mut RaftReadyMetrics)
-                        -> Option<ExecResult> {
-        if index == 0 {
-            panic!("{} processing raft command needs a none zero index",
-                   self.tag);
-        }
-
-        let uuid = util::get_uuid_from_req(&cmd).unwrap();
-        let cmd_cb = self.find_cb(uuid, term, &cmd);
-        let timer = PEER_APPLY_LOG_HISTOGRAM.start_timer();
-        let (mut resp, exec_result) = self.apply_raft_cmd(index, term, &cmd, &mut metrics);
-        timer.observe_duration();
-
-        debug!("{} applied command with uuid {:?} at log index {}",
-               self.tag,
-               uuid,
-               index);
-
-        if cmd_cb.is_none() {
-            return exec_result;
-        }
-
-        let (cb, lease_renew_time) = cmd_cb.unwrap();
-        // Try to renew the leader lease as this command asks to.
-        if let Some(current_expired_time) = self.leader_lease_expired_time {
-            // This peer is leader and has recorded leader lease.
-            // Calculate the renewed lease for this command. If the renewed lease lives longer
-            // than the current leader lease, update the current leader lease to the renewed lease.
-            let next_expired_time = self.next_lease_expired_time(lease_renew_time);
-            // Use the lease expired timestamp comparison here, so that these codes still
-            // work no matter how the leader changes before applying this command.
-            if current_expired_time < next_expired_time {
-                debug!("{} update leader lease expired time from {:?} to {:?}",
-                       self.tag,
-                       current_expired_time,
-                       next_expired_time);
-                self.leader_lease_expired_time = Some(next_expired_time)
-            }
-        } else if self.is_leader() {
-            // This peer is leader but its leader lease has expired.
-            // Calculate the renewed lease for this command, and update the leader lease
-            // for this peer.
-            let next_expired_time = self.next_lease_expired_time(lease_renew_time);
-            debug!("{} update leader lease expired time from None to {:?}",
-                   self.tag,
-                   self.leader_lease_expired_time);
-            self.leader_lease_expired_time = Some(next_expired_time);
-        }
-        // Involve post apply hook.
-        self.coprocessor_host.post_apply(self.raft_group.get_store(), &cmd, &mut resp);
-        // TODO: if we have exec_result, maybe we should return this callback too. Outer
-        // store will call it after handing exec result.
-        // Bind uuid here.
-        cmd_resp::bind_uuid(&mut resp, uuid);
-        cmd_resp::bind_term(&mut resp, self.term());
-        cb.call_box((resp,));
-
-        exec_result
-    }
-
-    pub fn term(&self) -> u64 {
-        self.raft_group.raft.term
-    }
-
-    // apply operation can fail as following situation:
-    //   1. encouter an error that will occur on all store, it can continue
-    // applying next entry safely, like stale epoch for example;
-    //   2. encouter an error that may not occur on all store, in this case
-    // we should try to apply the entry again or panic. Considering that this
-    // usually due to disk operation fail, which is rare, so just panic is ok.
-    fn apply_raft_cmd(&mut self,
-                      index: u64,
-                      term: u64,
-                      req: &RaftCmdRequest,
-                      metrics: &mut RaftReadyMetrics)
-                      -> (RaftCmdResponse, Option<ExecResult>) {
-        // if pending remove, apply should be aborted already.
-        assert!(!self.pending_remove);
-
-        let mut ctx = ExecContext::new(self, index, term, req);
-        let (resp, exec_result) = self.exec_raft_cmd(&mut ctx).unwrap_or_else(|e| {
-            error!("{} execute raft command err: {:?}", self.tag, e);
-            (cmd_resp::new_error(e), None)
-        });
-
-        ctx.apply_state.set_applied_index(index);
-        if !self.pending_remove {
-            ctx.save(self.region_id)
-                .unwrap_or_else(|e| panic!("{} failed to save apply context: {:?}", self.tag, e));
-        }
-
-        metrics.keys_written += ctx.wb.count() as u64;
-
-        // Commit write and change storage fields atomically.
-        self.mut_store()
-            .engine
-            .write(ctx.wb)
-            .unwrap_or_else(|e| panic!("{} failed to commit apply result: {:?}", self.tag, e));
-
-        let mut storage = self.raft_group.mut_store();
-        storage.apply_state = ctx.apply_state;
-        storage.applied_index_term = term;
-
-        if let Some(ref exec_result) = exec_result {
-            match *exec_result {
-                ExecResult::ChangePeer { ref region, .. } => {
-                    storage.region = region.clone();
-                }
-                ExecResult::ComputeHash { .. } |
-                ExecResult::VerifyHash { .. } => {}
-                ExecResult::CompactLog { first_index, ref state } => {
-                    let total_cnt = index - first_index;
-                    // the size of current CompactLog command can be ignored.
-                    let remain_cnt = index - state.get_index() - 1;
-                    self.raft_log_size_hint = self.raft_log_size_hint * remain_cnt / total_cnt;
-                }
-                ExecResult::SplitRegion { ref left, .. } => {
-                    storage.region = left.clone();
-                }
-            }
-        }
-
-        (resp, exec_result)
-    }
-
-    /// Clear all the pending commands.
-    ///
-    /// Please note that all the pending callbacks will be lost.
-    /// Should not do this when dropping a peer in case of possible leak.
-    pub fn clear_pending_commands(&mut self) {
-        if !self.pending_cmds.normals.is_empty() {
-            info!("{} clear {} commands",
-                  self.tag,
-                  self.pending_cmds.normals.len());
-            while let Some(mut cmd) = self.pending_cmds.normals.pop_front() {
-                cmd.cb.take();
-            }
-        }
-        if let Some(mut cmd) = self.pending_cmds.conf_change.take() {
-            info!("{} clear pending conf change", self.tag);
-            cmd.cb.take();
-        }
-    }
->>>>>>> 63feae9b
 }
 
 fn get_transfer_leader_cmd(msg: &RaftCmdRequest) -> Option<&TransferLeaderRequest> {

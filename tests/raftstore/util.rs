// Copyright 2016 PingCAP, Inc.
//
// Licensed under the Apache License, Version 2.0 (the "License");
// you may not use this file except in compliance with the License.
// You may obtain a copy of the License at
//
//     http://www.apache.org/licenses/LICENSE-2.0
//
// Unless required by applicable law or agreed to in writing, software
// distributed under the License is distributed on an "AS IS" BASIS,
// See the License for the specific language governing permissions and
// limitations under the License.


use std::sync::Arc;
use std::time::Duration;
use std::thread;

use rocksdb::DB;
use uuid::Uuid;
use protobuf;

use kvproto::metapb::{self, RegionEpoch};
use kvproto::raft_cmdpb::{Request, StatusRequest, AdminRequest, RaftCmdRequest, RaftCmdResponse};
use kvproto::raft_cmdpb::{CmdType, StatusCmdType, AdminCmdType};
use kvproto::pdpb::{ChangePeer, RegionHeartbeatResponse, TransferLeader};
use kvproto::eraftpb::ConfChangeType;

use tikv::raftstore::store::*;
use tikv::server::Config as ServerConfig;
use tikv::storage::Config as StorageConfig;
use tikv::util::escape;

pub use tikv::raftstore::store::util::find_peer;

pub fn must_get(engine: &Arc<DB>, cf: &str, key: &[u8], value: Option<&[u8]>) {
    for _ in 1..300 {
        if let Ok(res) = engine.get_value_cf(cf, &keys::data_key(key)) {
            if value.is_some() && res.is_some() {
                assert_eq!(value.unwrap(), &*res.unwrap());
                return;
            }
            if value.is_none() && res.is_none() {
                return;
            }
            thread::sleep(Duration::from_millis(20));
        }
    }
    debug!("last try to get {}", escape(key));
    let res = engine.get_value_cf(cf, &keys::data_key(key)).unwrap();
    if value.is_none() && res.is_none() ||
       value.is_some() && res.is_some() && value.unwrap() == &*res.unwrap() {
        return;
    }
    panic!("can't get value {:?} for key {:?}",
           value.map(escape),
           escape(key))
}

pub fn must_get_equal(engine: &Arc<DB>, key: &[u8], value: &[u8]) {
    must_get(engine, "default", key, Some(value));
}

pub fn must_get_none(engine: &Arc<DB>, key: &[u8]) {
    must_get(engine, "default", key, None);
}

pub fn must_get_cf_equal(engine: &Arc<DB>, cf: &str, key: &[u8], value: &[u8]) {
    must_get(engine, cf, key, Some(value));
}

pub fn must_get_cf_none(engine: &Arc<DB>, cf: &str, key: &[u8]) {
    must_get(engine, cf, key, None);
}

pub fn new_store_cfg() -> Config {
    Config {
        raft_base_tick_interval: 10,
        raft_heartbeat_ticks: 2,
        raft_election_timeout_ticks: 25,
        raft_log_gc_tick_interval: 100,
        raft_log_gc_threshold: 1,
        pd_heartbeat_tick_interval: 20,
        region_check_size_diff: 10000,
<<<<<<< HEAD
        region_merge_retry_duration: Duration::from_millis(50),
=======
        // Use a value of 3 seconds as max_leader_missing_duration just for test.
        // In production environment, the value of max_leader_missing_duration
        // should be configured far beyond the election timeout.
        max_leader_missing_duration: Duration::from_secs(3),
>>>>>>> eb7efc6f
        ..Config::default()
    }
}

pub fn new_server_config(cluster_id: u64) -> ServerConfig {
    let store_cfg = new_store_cfg();

    ServerConfig {
        cluster_id: cluster_id,
        addr: "127.0.0.1:0".to_owned(),
        raft_store: store_cfg,
        storage: StorageConfig::default(),
        send_buffer_size: 64 * 1024,
        recv_buffer_size: 64 * 1024,
        ..ServerConfig::default()
    }
}

// Create a base request.
pub fn new_base_request(region_id: u64, epoch: RegionEpoch, read_quorum: bool) -> RaftCmdRequest {
    let mut req = RaftCmdRequest::new();
    req.mut_header().set_region_id(region_id);
    req.mut_header().set_region_epoch(epoch);
    req.mut_header().set_uuid(Uuid::new_v4().as_bytes().to_vec());
    req.mut_header().set_read_quorum(read_quorum);
    req
}

pub fn new_request(region_id: u64,
                   epoch: RegionEpoch,
                   requests: Vec<Request>,
                   read_quorum: bool)
                   -> RaftCmdRequest {
    let mut req = new_base_request(region_id, epoch, read_quorum);
    req.set_requests(protobuf::RepeatedField::from_vec(requests));
    req
}

pub fn new_put_cmd(key: &[u8], value: &[u8]) -> Request {
    let mut cmd = Request::new();
    cmd.set_cmd_type(CmdType::Put);
    cmd.mut_put().set_key(key.to_vec());
    cmd.mut_put().set_value(value.to_vec());
    cmd
}

pub fn new_put_cf_cmd(cf: &str, key: &[u8], value: &[u8]) -> Request {
    let mut cmd = Request::new();
    cmd.set_cmd_type(CmdType::Put);
    cmd.mut_put().set_key(key.to_vec());
    cmd.mut_put().set_value(value.to_vec());
    cmd.mut_put().set_cf(cf.to_string());
    cmd
}

pub fn new_get_cmd(key: &[u8]) -> Request {
    let mut cmd = Request::new();
    cmd.set_cmd_type(CmdType::Get);
    cmd.mut_get().set_key(key.to_vec());
    cmd
}

pub fn new_delete_cmd(cf: &str, key: &[u8]) -> Request {
    let mut cmd = Request::new();
    cmd.set_cmd_type(CmdType::Delete);
    cmd.mut_delete().set_key(key.to_vec());
    cmd.mut_delete().set_cf(cf.to_string());
    cmd
}

pub fn new_status_request(region_id: u64,
                          peer: metapb::Peer,
                          request: StatusRequest)
                          -> RaftCmdRequest {
    let mut req = new_base_request(region_id, RegionEpoch::new(), false);
    req.mut_header().set_peer(peer);
    req.set_status_request(request);
    req
}

pub fn new_region_detail_cmd() -> StatusRequest {
    let mut cmd = StatusRequest::new();
    cmd.set_cmd_type(StatusCmdType::RegionDetail);
    cmd
}

pub fn new_region_leader_cmd() -> StatusRequest {
    let mut cmd = StatusRequest::new();
    cmd.set_cmd_type(StatusCmdType::RegionLeader);
    cmd
}

pub fn new_admin_request(region_id: u64,
                         epoch: &RegionEpoch,
                         request: AdminRequest)
                         -> RaftCmdRequest {
    let mut req = new_base_request(region_id, epoch.clone(), false);
    req.set_admin_request(request);
    req
}

pub fn new_transfer_leader_cmd(peer: metapb::Peer) -> AdminRequest {
    let mut cmd = AdminRequest::new();
    cmd.set_cmd_type(AdminCmdType::TransferLeader);
    cmd.mut_transfer_leader().set_peer(peer);
    cmd
}

pub fn new_compact_log_cmd(index: u64) -> AdminRequest {
    let mut cmd = AdminRequest::new();
    cmd.set_cmd_type(AdminCmdType::CompactLog);
    cmd.mut_compact_log().set_compact_index(index);
    cmd
}

pub fn new_peer(store_id: u64, peer_id: u64) -> metapb::Peer {
    let mut peer = metapb::Peer::new();
    peer.set_store_id(store_id);
    peer.set_id(peer_id);
    peer
}


pub fn new_store(store_id: u64, addr: String) -> metapb::Store {
    let mut store = metapb::Store::new();
    store.set_id(store_id);
    store.set_address(addr);

    store
}

pub fn sleep_ms(ms: u64) {
    thread::sleep(Duration::from_millis(ms));
}

pub fn is_error_response(resp: &RaftCmdResponse) -> bool {
    resp.get_header().has_error()
}

pub fn new_pd_change_peer(change_type: ConfChangeType,
                          peer: metapb::Peer)
                          -> RegionHeartbeatResponse {
    let mut change_peer = ChangePeer::new();
    change_peer.set_change_type(change_type);
    change_peer.set_peer(peer);

    let mut resp = RegionHeartbeatResponse::new();
    resp.set_change_peer(change_peer);
    resp
}

pub fn new_pd_add_change_peer(region: &metapb::Region,
                              peer: metapb::Peer)
                              -> Option<RegionHeartbeatResponse> {
    if let Some(p) = find_peer(region, peer.get_store_id()) {
        assert_eq!(p.get_id(), peer.get_id());
        return None;
    }

    Some(new_pd_change_peer(ConfChangeType::AddNode, peer))
}

pub fn new_pd_remove_change_peer(region: &metapb::Region,
                                 peer: metapb::Peer)
                                 -> Option<RegionHeartbeatResponse> {
    if find_peer(region, peer.get_store_id()).is_none() {
        return None;
    }

    Some(new_pd_change_peer(ConfChangeType::RemoveNode, peer))
}

pub fn new_pd_transfer_leader(peer: metapb::Peer) -> Option<RegionHeartbeatResponse> {
    let mut transfer_leader = TransferLeader::new();
    transfer_leader.set_peer(peer);

    let mut resp = RegionHeartbeatResponse::new();
    resp.set_transfer_leader(transfer_leader);
    Some(resp)
}<|MERGE_RESOLUTION|>--- conflicted
+++ resolved
@@ -82,14 +82,11 @@
         raft_log_gc_threshold: 1,
         pd_heartbeat_tick_interval: 20,
         region_check_size_diff: 10000,
-<<<<<<< HEAD
-        region_merge_retry_duration: Duration::from_millis(50),
-=======
         // Use a value of 3 seconds as max_leader_missing_duration just for test.
         // In production environment, the value of max_leader_missing_duration
         // should be configured far beyond the election timeout.
         max_leader_missing_duration: Duration::from_secs(3),
->>>>>>> eb7efc6f
+        region_merge_retry_duration: Duration::from_millis(50),
         ..Config::default()
     }
 }
